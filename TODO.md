--- conflicted
+++ resolved
@@ -7,21 +7,15 @@
 -   [x] Publish to PYPI
 -   [x] Add RST support
 -   [ ] Add parsing support
-<<<<<<< HEAD
--   [ ] Add innerline support
--   [ ] Add escape chars (\\)
+    -   [x] Add HTML parsing
+    -   [x] Add MD parsing
+        -   [x] Add inline support
+        -   [x] Add escape chars (\\)
+    -   [ ] Add RST parsing
 -   [ ] Add other languages
 
 
 ## Inportant
 
 Fix table.py
-Delete this section
-=======
-    -   [x] Add HTML parsing
-    -   [x] Add MD parsing
-        -   [x] Add inline support
-        -   [x] Add escape chars (\\)
-    -   [ ] Add RST parsing
--   [ ] Add other languages
->>>>>>> 3548b033
+Delete this section