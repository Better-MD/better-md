--- conflicted
+++ resolved
@@ -6,7 +6,6 @@
 import logging
 import typing as t
 
-<<<<<<< HEAD
 if t.TYPE_CHECKING:
     # Wont be imported at runtime
     import pandas as pd # If not installed, will not affect anything at runtime
@@ -120,149 +119,6 @@
         if content == "":
             return "".center(width)
         return f"**{content}**".center(width)
-=======
-class TableMD(CustomMarkdown):
-    def to_md(self, inner, symbol, parent):
-        result = []
-        thead_content = ""
-        tbody_rows = []
-        
-        # Process inner elements
-        for section in inner:
-            if isinstance(section, THead):
-                thead_content = section.to_md()
-            elif isinstance(section, TBody):
-                tbody_content = section.to_md()
-                if tbody_content:
-                    tbody_rows.append(tbody_content)
-        
-        # Combine all parts
-        if thead_content:
-            result.append(thead_content)
-        
-        if tbody_rows:
-            result.append("\n".join(tbody_rows))
-        
-        return "\n".join(result)
-   
-class TableRST(CustomRst):
-    def to_rst(self, inner, symbol, parent):
-        if not inner:
-            return ""
-        
-        # First pass: collect all cell widths from both thead and tbody
-        col_widths = []
-        all_rows = []
-        
-        for section in inner:
-            if isinstance(section, THead) or isinstance(section, TBody):
-                for row in section.children:
-                    cells = [cell.to_rst() for cell in row.children]
-                    all_rows.append((cells, isinstance(section, THead)))
-                    
-                    # Update column widths
-                    if not col_widths:
-                        col_widths = [len(cell) for cell in cells]
-                    else:
-                        col_widths = [max(old, len(new)) for old, new in zip(col_widths, cells + [''] * (len(col_widths) - len(cells)))]
-        
-        if not all_rows:
-            return ""
-        
-        # Second pass: generate RST with consistent widths
-        result = []
-        
-        # Top border
-        top_border = "+" + "+".join(["-" * (width + 2) for width in col_widths]) + "+"
-        result.append(top_border)
-        
-        for i, (cells, is_header) in enumerate(all_rows):
-            # Create row with proper spacing using consistent column widths
-            row = "| " + " | ".join(cell.ljust(width) for cell, width in zip(cells, col_widths)) + " |"
-            result.append(row)
-            
-            # Add separator after each row
-            if is_header:
-                separator = "+" + "+".join(["=" * (width + 2) for width in col_widths]) + "+"
-            else:
-                separator = "+" + "+".join(["-" * (width + 2) for width in col_widths]) + "+"
-            result.append(separator)
-        
-        return "\n".join(result)
-
-class THeadMD(CustomMarkdown):
-    def to_md(self, inner, symbol, parent):
-        if not inner:
-            return ""
-            
-        rows = []
-        widths = []
-        
-        # First pass: collect all rows and calculate column widths
-        for row in inner:
-            row_cells = [cell.to_md() for cell in row.children]
-            if not widths:
-                widths = [len(cell) for cell in row_cells]
-            else:
-                widths = [max(old, len(new)) for old, new in zip(widths, row_cells)]
-            rows.append(row_cells)
-        
-        if not rows:
-            return ""
-        
-        # Second pass: generate properly formatted markdown
-        result = []
-        for row_cells in rows:
-            row = "|" + "|".join(row_cells) + "|"
-            result.append(row)
-        
-        # Add separator row
-        separator = "|" + "|".join(["-" * width for width in widths]) + "|"
-        result.append(separator)
-        
-        return "\n".join(result)
-
-class THeadRST(CustomRst):
-    def to_rst(self, inner, symbol, parent):
-        # This is now handled by TableRST
-        return ""
-
-class TBodyMD(CustomMarkdown):
-    def to_md(self, inner, symbol, parent):
-        if not inner:
-            return ""
-        
-        rows = []
-        for row in inner:
-            rows.append(row.to_md())
-        
-        return "\n".join(rows)
-
-class TrMD(CustomMarkdown):
-    def to_md(self, inner, symbol, parent):
-        cells = [cell.to_md() for cell in inner]
-        return f"|{'|'.join(cells)}|"
-
-
-
-class TrRST(CustomRst):
-    def to_rst(self, inner, symbol, parent):
-        # This is now handled by TableRST
-        return ""
-
-class TdMD(CustomMarkdown):
-    def to_md(self, inner, symbol, parent):
-        return " ".join([e.to_md() for e in inner])
-
-class TdRST(CustomRst):
-    def to_rst(self, inner: list[Symbol], symbol: Symbol, parent: Symbol) -> str:
-        if not inner:
-            return ""
-            
-        if len(inner) > 1 or not isinstance(inner[0], (Text, H1, H2, H3, H4, H5, H6)):
-            return " ".join([e.to_rst() for e in inner])  # Fallback to join instead of raising error
-        return inner[0].to_rst()
->>>>>>> 3548b033
 
 class ThRST(CustomRst):
     def to_rst(self, inner, symbol, parent):
@@ -280,7 +136,6 @@
     html = "table"
     md = TableMD()
     rst = TableRST()
-<<<<<<< HEAD
     head:'THead' = None
     body:'TBody' = None
     foot:'TFoot' = None
@@ -478,15 +333,11 @@
         self.table = table
         self.table.foot = self
         return super().prepare(parent, table=table, head=self, *args, **kwargs)
-=======
-    block = True
->>>>>>> 3548b033
 
 class Tr(Symbol):
     html = "tr"
     md = TrMD()
     rst = TrRST()
-<<<<<<< HEAD
 
     head:'THead|TBody|TFoot' = None
     table:'Table' = None
@@ -554,8 +405,6 @@
         self.table = table
         if head: self.head = head
         return super().prepare(parent, table=table, row=self, *args, **kwargs)
-=======
->>>>>>> 3548b033
 
 class Td(Symbol):
     prop_list = ["colspan", "rowspan", "headers"]
@@ -597,7 +446,6 @@
 
 
     html = "th"
-<<<<<<< HEAD
     md = ThMD()
     rst = ThRST()
 
@@ -636,32 +484,4 @@
 
     def __len__(self):
         """Width of the element (data + bolding)"""
-        return len(self.data)
-=======
-    md = TdMD()
-    rst = ThRST()
-
-class THead(Symbol):
-    # All deprecated
-    prop_list = ["align", "bgcolor", "char", "charoff", "valign"]
-
-    html = "thead"
-    md = THeadMD()
-    rst = THeadRST()
-
-class TBody(Symbol):
-    # All deprecated
-    prop_list = ["align", "bgcolor", "char", "charoff", "valign"]
-
-    html = "tbody"
-    md = TBodyMD()
-    rst = TBodyRST()
-
-class TFoot(Symbol):
-    # All deprecated
-    prop_list = ["align", "bgcolor", "char", "charoff", "valign"]
-
-    html = "tfoot"
-    md = TBodyMD()
-    rst = TBodyRST()
->>>>>>> 3548b033
+        return len(self.data)