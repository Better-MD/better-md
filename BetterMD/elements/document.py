--- conflicted
+++ resolved
@@ -12,42 +12,6 @@
 
 ARGS = t.ParamSpec("ARGS")
 
-<<<<<<< HEAD
-=======
-class HashableList(t.Generic[T1]):
-    def __init__(self, lst:'list[T1]'):
-        self.lst = lst
-
-    def __hash__(self):
-        # Convert list to tuple for hashing
-        return hash(tuple(self.lst))
-
-    def __eq__(self, other):
-        if not isinstance(other, HashableList):
-            return False
-        return self.lst == other.lst
-
-    def __repr__(self):
-        return f"HashableList({self.lst})"
-
-
-class HashableDict(t.Generic[T1, T2]):
-    def __init__(self, dct:'dict[T1, T2]'):
-        self.dct = dct
-
-    def __hash__(self):
-        # Convert list to tuple for hashing
-        return hash(tuple(self.dct.items()))
-
-    def __eq__(self, other):
-        if not isinstance(other, HashableDict):
-            return False
-        return self.dct == other.dct
-
-    def __repr__(self):
-        return f"HashableList({self.dct})"
-
->>>>>>> 58e221c3
 
 class GetProtocol(t.Protocol, t.Generic[T1, T2]):
     def get(self, key: 'T1', ) -> 'T2': ...
@@ -67,11 +31,7 @@
 HASHABLE_ATTRS = str | bool | int | float | HashableList['HASHABLE_ATTRS'] | HashableDict[str, 'HASHABLE_ATTRS']
 
 class Fetcher(t.Generic[T1, T2, T5]):
-<<<<<<< HEAD
     def __init__(self, data: 't.Union[GetProtocol[T1, T2], dict[T1, T2]]', default:'T5'=None):
-=======
-    def __init__(self, data: 't.Union[GetProtocol[T1, T2], dict[T1, T2]]', default:'T5'=Copy(None)):
->>>>>>> 58e221c3
         self.data = data
         if isinstance(default, CopyProtocol):
             self.default = default.copy()
@@ -86,7 +46,6 @@
     def __init__(self, inner):
         self.inner = inner
 
-<<<<<<< HEAD
         self.ids    : 'dict[str|None, list[Symbol]]'                = {}
         self.classes: 'dict[str, list[Symbol]]'                     = {}
         self.tags   : 'dict[type[Symbol], list[Symbol]]'            = {}
@@ -105,27 +64,6 @@
             elif isinstance(a, dict): a = frozendict({k: make_hashable(v) for k, v in a.items()})
 
             return a
-=======
-        self.ids: 'dict[str|None, list[Symbol]]' = {}
-        self.classes: 'dict[str, list[Symbol]]' = {}
-        self.tags: 'dict[type[Symbol], list[Symbol]]' = {}
-        self.attrs: 'dict[str, dict[HASHABLE_ATTRS, list[Symbol]]]' = {}
-        self.text: 'dict[str, list[Symbol]]' = {}
-
-        self.children_ids: 'dict[str|None, list[Symbol]]' = {}
-        self.children_classes: 'dict[str, list[Symbol]]' = {}
-        self.children_tags: 'dict[type[Symbol], list[Symbol]]' = {}
-        self.children_attrs: 'dict[str, dict[str, list[Symbol]]]' = {}
-        self.children_text: 'dict[str, list[Symbol]]' = {}
-
-    def add_elm(self, elm: 'Symbol'):
-        def make_hashable(v):
-            if isinstance(v, list):
-                return HashableList(v)
-            elif isinstance(v, dict):
-                return HashableDict(v)
-            return v
->>>>>>> 58e221c3
 
         self.children_ids.setdefault(elm.get_prop("id", None), []).append(elm)
         [self.children_classes.setdefault(c, []).append(elm) for c in elm.classes]
@@ -149,7 +87,6 @@
 
         # Normalize keys in elm.props for attrs merging
         normalized_props = {
-<<<<<<< HEAD
             prop: {make_hashable(value): [elm]}
             for prop, value in elm.props.items()
         }
@@ -159,17 +96,6 @@
         self.tags    = concat(self.tags, elm.inner_html.tags, {type(elm): [elm]})
         self.attrs   = concat(self.attrs, elm.inner_html.attrs, normalized_props)
         self.text    = concat(self.text, elm.inner_html.text, {elm.text: [elm]})
-=======
-            prop: {make_hashable(value): [elm] for value in values}
-            for prop, values in elm.props.items()
-        }
-
-        self.ids = concat(self.ids, elm.inner_html.ids, {elm.get_prop("id", None): [elm]})
-        self.classes = concat(self.classes, elm.inner_html.classes, {c: [elm] for c in elm.classes})
-        self.tags = concat(self.tags, elm.inner_html.tags, {type(elm): [elm]})
-        self.attrs = concat(self.attrs, elm.inner_html.attrs, normalized_props)
-        self.text = concat(self.text, elm.inner_html.text, {elm.text: [elm]})
->>>>>>> 58e221c3
 
     def get_elements_by_id(self, id: 'str'):
         return self.ids.get(id, [])
@@ -198,12 +124,8 @@
     def get_by_attr(self, attr:'str', value:'str'):
         return self.attrs.get(attr, {}).get(value, [])
 
-<<<<<<< HEAD
     def advanced_find(self, tag:'str', attrs:'dict[t.Literal["text"] | str, str | bool | int | float | tuple[str, str | bool | int | float] | list[str | bool | int | float | tuple[str, str | bool | int | float]]]' = None):
         attrs = dict(attrs or {})
-=======
-    def advanced_find(self, tag:'str', attrs:'dict[t.Literal["text"] | str, str | bool | int | float | tuple[str, str | bool | int | float] | list[str | bool | int | float | tuple[str, str | bool | int | float]]]' = {}):
->>>>>>> 58e221c3
         def check_attr(e:'Symbol', k:'str', v:'str | bool | int | float | tuple[str, str | bool | int | float]'):
             prop = e.get_prop(k)
             if isinstance(prop, list):
